# Sumo Logic .NET Appenders

Appenders for .NET logging frameworks which send data to Sumo Logic HTTP sources.

# Prerequisites
* .NET 4.5 or later or .NET Standard 1.5 
* A Sumo Logic Account (trial can be started [here](https://www.sumologic.com/))

# Appenders

Appenders are provided for the following .NET logging frameworks

* NLog
* Log4Net
* Serilog

All appenders have two implementations: a buffering and a non-buffering version.
The non-buffering implementations will send each log message to Sumo Logic in a distinct HTTP request. The buffering
implementations will queue messages until a size, count, or time threshold is met, then send in batch.

# Nuget Installation

## NLog

To install the NLog appender, use the following steps
```
PM> Install-Package SumoLogic.Logging.NLog
```

### Example Appender Configuration
```
<?xml version="1.0" encoding="utf-8" ?>
<nlog autoReload="true" internalLogToConsole="true">
  <extensions>
    <add assembly="SumoLogic.Logging.NLog"/>
  </extensions>
  <targets>
    <target name="sumoLogic" type="SumoLogicTarget"	layout="${date:format=yyyy-MM-dd HH\:mm\:ss.fff} ${level}, ${message}">
      <Url>https://collectors.us2.sumologic.com/receiver/v1/http/ZaVnC4dhaV2dpl93h4mEkdCBwxHuX5fI1Yh_75Lhk8GtiMxsATMRTuebaZTDknk5dlFvjvYI7ZvraaHaA2NPq-O4v9bKZSTaMEZ_qHYxQ_ICBlWAonxtGA==</Url>
      <ConnectionTimeout>30000</ConnectionTimeout>
      <SourceName>ExampleNameNLogTarget</SourceName>
      <SourceCategory>ExampleCategoryNLogTarget</SourceCategory>
      <SourceHost>ExampleHostNLogTarget</SourceHost>
      <UseConsoleLog>true</UseConsoleLog>
    </target>
    <target name="bufferedSumoLogic" type="BufferedSumoLogicTarget" layout="${date:format=yyyy-MM-dd HH\:mm\:ss.fff} ${level}, ${message}">
      <Url>https://collectors.us2.sumologic.com/receiver/v1/http/ZaVnC4dhaV2dpl93h4mEkdCBwxHuX5fI1Yh_75Lhk8GtiMxsATMRTuebaZTDknk5dlFvjvYI7ZvraaHaA2NPq-O4v9bKZSTaMEZ_qHYxQ_ICBlWAonxtGA==</Url>
      <SourceName>ExampleNameNLogBufferedTarget</SourceName>
      <SourceCategory>ExampleCategoryNLogBufferedTarget</SourceCategory>
      <SourceHost>ExampleHostNLogBufferedTarget</SourceHost>
      <ConnectionTimeout>30000</ConnectionTimeout>
      <RetryInterval>5000</RetryInterval>
      <MessagesPerRequest>10</MessagesPerRequest>
      <MaxFlushInterval>10000</MaxFlushInterval>
      <FlushingAccuracy>250</FlushingAccuracy>
      <MaxQueueSizeBytes>500000</MaxQueueSizeBytes>
      <UseConsoleLog>true</UseConsoleLog>
    </target>
  </targets>
  <rules>
    <logger name="*" minLevel="Debug" writeTo="sumoLogic"/>
    <logger name="*" minLevel="Debug" writeTo="bufferedSumoLogic"/>
  </rules>
</nlog>
```

### Example Code
```csharp
public static class Program
{
    /// <summary>
    /// An example application that logs.
    /// </summary>
    public static void Main()
    {
        Logger logger = LogManager.GetCurrentClassLogger();
        logger.Debug("Log message");
        Console.Read();
    }
}
```

### Internal Logging

The Sumo Logic NLog appender can log internal status information and error messages for diagnostic purposes if needed. The
simplest way to enable this is to set `UseConsoleLog = true` through the configuration XML. Internal logging will then be printed to
the console.

If an alternative internal logging method is required, you can optionally specify a custom logger. Implement the interface 
`SumoLogic.Logging.Common.Log.ILog` and reconfigure targets at runtime per below:

```csharp
static void ReconfigureSumoTargets()
{
    foreach (var target in LogManager.Configuration.AllTargets)
    {
        if (!(target is SumoLogicTarget))
            continue;

        var originalTarget = target as SumoLogicTarget;

        var customTargetLogger = new ILogImpl();  // custom implementation of ILog goes here

        var newTarget = new SumoLogicTarget(customTargetLogger, null)
        {
            AppendException = originalTarget.AppendException,
            ConnectionTimeout = originalTarget.ConnectionTimeout,
            Layout = originalTarget.Layout,
            Name = originalTarget.Name,
            SourceName = originalTarget.SourceName,
            SourceCategory = originalTarget.SourceCategory,
            SourceHost = originalTarget.SourceHost,
            Url = originalTarget.Url,
            UseConsoleLog = false
        };

        if (originalTarget.Name != null)
        {
            LogManager.Configuration.RemoveTarget(originalTarget.Name);
            LogManager.Configuration.AddTarget(newTarget.Name, newTarget);
        }

        foreach (var rule in LogManager.Configuration.LoggingRules)
        {
            if (rule.Targets.Remove(originalTarget))
            {
                rule.Targets.Add(newTarget);
            }
        }
    }

    LogManager.ReconfigExistingLoggers();
}
```

## Log4net

To install the Log4Net appender, use the following steps:

```
PM> Install-Package SumoLogic.Logging.Log4Net
```

### Example Appender Configuration
```xml
<configuration>
  <configSections>
    <section name="log4net" type="log4net.Config.Log4NetConfigurationSectionHandler, log4net"/>
  </configSections>
  <log4net debug="true">
    <appender name="SumoLogicAppender" type="SumoLogic.Logging.Log4Net.SumoLogicAppender, SumoLogic.Logging.Log4Net">
      <layout type="log4net.Layout.PatternLayout">
        <conversionPattern value="%date [%thread] %-5level %logger - %message%newline"/>
      </layout>
      <Url value="https://collectors.us2.sumologic.com/receiver/v1/http/your_endpoint_here==" />
      <ConnectionTimeout value="30000" /> <!-- in milliseconds -->
      <SourceName value="ExampleNameLog4NetAppender" />
      <SourceCategory value="ExampleCategoryLog4NetAppender" />
      <SourceHost value="ExampleHostLog4NetAppender" />
      <UseConsoleLog value="true" />
    </appender>
    <appender name="BufferedSumoLogicAppender" type="SumoLogic.Logging.Log4Net.BufferedSumoLogicAppender, SumoLogic.Logging.Log4Net">
      <layout type="log4net.Layout.PatternLayout">
        <conversionPattern value="%date [%thread] %-5level %logger - %message%newline"/>
      </layout>
      <Url value="https://collectors.us2.sumologic.com/receiver/v1/http/your_endpoint_here==" />
      <SourceName value="ExampleNameLog4NetBufferedAppender" />
      <SourceCategory value="ExampleCategoryLog4NetBufferedAppender" />
      <SourceHost value="ExampleHostLog4NetBufferedAppender" />
      <ConnectionTimeout value="30000" />
      <RetryInterval value="5000" />
      <MessagesPerRequest value="10" />
      <MaxFlushInterval value="10000" />
      <FlushingAccuracy value="250" />
      <MaxQueueSizeBytes value="500000" />
      <UseConsoleLog value="true" />
    </appender>
    <root>
      <priority value="ALL"/>
      <level value="ALL"/>
      <appender-ref ref="SumoLogicAppender"/>
      <appender-ref ref="BufferedSumoLogicAppender"/>
    </root>
    <logger name="SumoLogic.Logging.Log4Net.Example.Program">
      <level value="ALL"/>
    </logger>
  </log4net>

  <startup>
    <supportedRuntime version="v4.0" sku=".NETFramework,Version=v4.0"/>
  </startup>
</configuration>
```

### Example Code
```csharp
public static class Program
{
    /// <summary>
    /// The log4net log.
    /// </summary>
    private static ILog log4netLog = LogManager.GetLogger(typeof(Program));

    /// <summary>
    /// An example application that logs.
    /// </summary>
    public static void Main()
    {
        Console.WriteLine("Hello world!");
        log4netLog.Info("Hello world!");
        Console.ReadKey();
    }
}
```

<<<<<<< HEAD
## Serilog

To install the Serilog sink, use the following steps:

```
PM> Install-Package SumoLogic.Logging.Serilog
```

### Example Code (instantiation and configuration)
```csharp
Logger log = new LoggerConfiguration()
    .WriteTo.BufferedSumoLogic(
        new Uri("https://collectors.us2.sumologic.com/receiver/v1/http/your_endpoint_here=="),
        sourceName: "ExampleNameSerilogBufferedSink",
        sourceCategory: "ExampleCategorySerilogBufferedSink",
        sourceHost: "ExampleHostSerilogBufferedSink",
        connectionTimeout: 30000,
        retryInterval: 5000,
        messagesPerRequest: 10,
        maxFlushInterval: 10000,
        flushingAccuracy: 250,
        maxQueueSizeBytes: 500000)
    .CreateLogger();

log.Information("Hello world!");
```

More about Serilog sink configuration: [SumoLogic.Logging.Serilog](docs/sumologic.logging.serilog.md)
=======
### TLS 1.2 Requirement

Sumo Logic only accepts connections from clients using TLS version 1.2 or greater. To utilize the content of this repo, ensure that it's running in an execution environment that is configured to use TLS 1.2 or greater.
>>>>>>> af2ba55d

# License
[Apache 2.0](LICENSE)<|MERGE_RESOLUTION|>--- conflicted
+++ resolved
@@ -213,7 +213,6 @@
 }
 ```
 
-<<<<<<< HEAD
 ## Serilog
 
 To install the Serilog sink, use the following steps:
@@ -242,11 +241,10 @@
 ```
 
 More about Serilog sink configuration: [SumoLogic.Logging.Serilog](docs/sumologic.logging.serilog.md)
-=======
-### TLS 1.2 Requirement
+
+# TLS 1.2 Requirement
 
 Sumo Logic only accepts connections from clients using TLS version 1.2 or greater. To utilize the content of this repo, ensure that it's running in an execution environment that is configured to use TLS 1.2 or greater.
->>>>>>> af2ba55d
 
 # License
 [Apache 2.0](LICENSE)